on:
  push:
    branches:
      - master
  pull_request:

jobs:
  check-stable:
    runs-on: ${{ matrix.os }}
    strategy:
      matrix:
        os: [macOS-10.14, windows-2019, ubuntu-latest]
    name: cargo check stable
    steps:
      - uses: actions/checkout@v1
      - name: install cairo
        run: brew install cairo
        if: contains(matrix.os, 'mac')

      - name: install libgtk-dev
        run: |
          sudo apt update
          sudo apt install libgtk-3-dev
        if: contains(matrix.os, 'ubuntu')

      - name: install stable toolchain
        uses: actions-rs/toolchain@v1
        with:
          toolchain: stable
          override: true

      - name: Run cargo check in druid/
        uses: actions-rs/cargo@v1
        with:
          command: check
          args: --all --examples

      - name: Run rustc -D warnings in druid/
        uses: actions-rs/cargo@v1
        with:
          command: rustc
          args: -- -D warnings

      - name: Run cargo check in druid/druid-shell
        uses: actions-rs/cargo@v1
        with:
          command: check
          args: --all --examples --manifest-path=druid-shell/Cargo.toml

      - name: Run rustc -d warnings in druid/druid-shell
        uses: actions-rs/cargo@v1
        with:
          command: rustc
          args: --manifest-path=druid-shell/Cargo.toml -- -D warnings

  rustfmt:
<<<<<<< HEAD
    runs-on: ${{ matrix.os }}
    strategy:
      matrix:
        os: [macOS-10.14, windows-2019, ubuntu-latest]
=======
    runs-on: ubuntu-latest
>>>>>>> 6ea0380b
    name: rustfmt
    steps:
      - uses: actions/checkout@v1

      - name: install stable toolchain
        uses: actions-rs/toolchain@v1
        with:
          toolchain: stable
          override: true
      - name: install rustfmt
        run: rustup component add rustfmt

      - name: Run cargo fmt in druid
        uses: actions-rs/cargo@v1
        with:
          command: fmt
          args: --all -- --check

      - name: Run cargo fmt in druid/druid-shell
        uses: actions-rs/cargo@v1
        with:
          command: fmt
          args: --all --manifest-path=druid-shell/Cargo.toml -- --check

  test-stable:
    runs-on: ${{ matrix.os }}
    strategy:
      matrix:
        os: [macOS-10.14, windows-2019, ubuntu-latest]
    name: cargo test stable
    steps:
      - uses: actions/checkout@v1

      - name: install cairo
        run: brew install cairo
        if: contains(matrix.os, 'mac')

      - name: install libgtk-dev
        run: |
          sudo apt update
          sudo apt install libgtk-3-dev
        if: contains(matrix.os, 'ubuntu')

      - name: install stable toolchain
        uses: actions-rs/toolchain@v1
        with:
          toolchain: stable
          override: true

      - name: Run cargo test in druid/
        uses: actions-rs/cargo@v1
        with:
          command: test
          args: --all

      - name: Run cargo check in druid/druid-shell
        uses: actions-rs/cargo@v1
        with:
          command: test
          args: --all --manifest-path=druid-shell/Cargo.toml

  test-nightly:
    runs-on: ${{ matrix.os }}
    strategy:
      matrix:
        os: [macOS-10.14, windows-2019, ubuntu-latest]
    name: cargo test nightly
    steps:
      - uses: actions/checkout@v1

      - name: install cairo
        run: brew install cairo
        if: contains(matrix.os, 'mac')

      - name: install libgtk-dev
        run: |
          sudo apt update
          sudo apt install libgtk-3-dev
        if: contains(matrix.os, 'ubuntu')

      - name: install nightly toolchain
        uses: actions-rs/toolchain@v1
        with:
          toolchain: nightly
          override: true

      - name: Run cargo test in druid/
        uses: actions-rs/cargo@v1
        with:
          command: test
          args: --all

      - name: Run cargo test in druid/druid-shell
        uses: actions-rs/cargo@v1
        with:
          command: test
          args: --all --manifest-path=druid-shell/Cargo.toml

  check-docs:
    name: Docs
    runs-on: ${{ matrix.os }}
    strategy:
      matrix:
        os: [macOS-10.14, windows-2019]
    steps:
      - uses: actions/checkout@v1

      - name: install cairo
        run: brew install cairo
        if: contains(matrix.os, 'mac')

      - name: install nightly toolchain
        uses: actions-rs/toolchain@v1
        with:
          toolchain: nightly
          override: true

      - name: check docs in druid/
        uses: actions-rs/cargo@v1
        with:
          command: doc
          args: --document-private-items

      - name: check docs in druid/druid-shell
        uses: actions-rs/cargo@v1
        with:
          command: doc
          args: --manifest-path=druid-shell/Cargo.toml --document-private-items<|MERGE_RESOLUTION|>--- conflicted
+++ resolved
@@ -54,14 +54,7 @@
           args: --manifest-path=druid-shell/Cargo.toml -- -D warnings
 
   rustfmt:
-<<<<<<< HEAD
-    runs-on: ${{ matrix.os }}
-    strategy:
-      matrix:
-        os: [macOS-10.14, windows-2019, ubuntu-latest]
-=======
     runs-on: ubuntu-latest
->>>>>>> 6ea0380b
     name: rustfmt
     steps:
       - uses: actions/checkout@v1
